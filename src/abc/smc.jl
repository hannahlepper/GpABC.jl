#
# Returns a 2D array of distributions. The ij-th element is for the
# j-th element of the i-th particle from the previous population
#
function generate_kernels(
        population::AbstractArray{F,2},
        priors::AbstractArray{D,1},
        ) where {
        F<:Real,
        D<:ContinuousUnivariateDistribution,
        }
    n_particles = size(population, 1)
    n_params = size(population, 2)

    if n_particles > 1
        stds = reshape(std(population, dims=1), n_params)
    else
        stds = 1e-3 * ones(n_params) # If there is only one particle we cannot compute the sd - use a small value instead?
    end

    lowers = minimum.(priors)
    uppers = maximum.(priors)

    kernels = Matrix{ContinuousUnivariateDistribution}(undef, n_particles, n_params)
    for j in 1:n_params
        means = population[:, j]
        kernels[:, j] = TruncatedNormal.(means, stds[j]*sqrt(2.0), lowers[j], uppers[j])
    end

    return kernels
end

# For batch of parameters
function generate_parameters(
        batch_size::Int64,
        priors::AbstractArray{D1,1},
        old_weights::StatsBase.Weights,
        kernels::AbstractArray{D2,2},
        ) where {
        D1<:ContinuousUnivariateDistribution,
        D2<:ContinuousUnivariateDistribution
        }

    n_params = length(priors)

    # ADD DimensionMismatch THROWS SO @inbounds CAN BE USED?

    # the kernels must be centered around the old particles
    # and truncated to the priors.

    particles = StatsBase.sample(axes(kernels, 1), old_weights, batch_size)
    perturbed_parameters = rand.(kernels[particles,:])

    # gives a batch_size x n_params matrix of prior pdfs in perturbed parameters
    pdfs = pdf.(reshape(priors, 1, n_params), perturbed_parameters)
    numerators = prod(pdfs, dims=2) # multiply across rows, to get a column vector of products of size batch_size

    denominators = zeros(length(numerators), 1)
    for k in eachindex(denominators)
        denominator_pdfs = pdf.(kernels, reshape(perturbed_parameters[k, :], 1, n_params))
        denominator_summands = prod(denominator_pdfs, dims=2)
        denominators[k] = sum(old_weights .* denominator_summands)
    end

    weight_value = reshape(numerators ./ denominators, batch_size)

    return perturbed_parameters, weight_value
end

# For single parameter only - return parameter as 1D array and weight as float
function generate_parameters(
    priors::AbstractArray{D1,1},
    old_weights::StatsBase.Weights,
    kernels::AbstractArray{D2,2},
    ) where {
    D1, D2<:ContinuousUnivariateDistribution
    }

    perturbed_parameters, weight_value = generate_parameters(1, priors, old_weights, kernels)
    return perturbed_parameters, weight_value[1]
end

function generate_parameters_no_weights(
        n_batch_size::Int64,
        old_parameters::AbstractArray{F,2},
        old_weights::StatsBase.Weights,
        kernels::AbstractArray{D2,2}
        ) where {
        D2<:ContinuousUnivariateDistribution,
        F<:AbstractFloat,
        }
    particles = StatsBase.sample(axes(old_parameters, 1), old_weights, n_batch_size)
    return rand.(kernels[particles,:])
end

function normalise(
        weights::StatsBase.AbstractWeights;
        tosum = 1.0,
        )
    WeightType = typeof(weights)
    weights = WeightType(weights.values .* (tosum / sum(weights.values)), tosum)

    return weights
end

function normalise(weight_values::AbstractArray{F, 1}, tosum = 1.0) where F<:AbstractFloat
    return StatsBase.Weights(weight_values .* (sum(weight_values) / tosum), tosum)
end

#
# Initialise a simulated ABC-SMC run
#
function initialiseABCSMC(input::SimulatedABCSMCInput;
        write_progress = true,
        progress_every = 1000,
        )
    # the first run is an ABC rejection simulation
    rejection_input = SimulatedABCRejectionInput(input)

    rejection_output = ABCrejection(rejection_input;
                                    write_progress = write_progress,
                                    progress_every = progress_every)

    tracker =  SimulatedABCSMCTracker(input.n_params,
                             [rejection_output.n_accepted],
                             [rejection_output.n_tries],
                             [rejection_output.threshold],
                             [rejection_output.population],
                             [rejection_output.distances],
                             [rejection_output.weights],
                             input.priors,
                             input.distance_simulation_input,
                             input.max_iter
                             )

    return tracker
end


#
# Initialise an emulated ABC-SMC run
#
function initialiseABCSMC(input::EmulatedABCSMCInput{CUD, ER, EPS};
<<<<<<< HEAD
        write_progress = true, progress_every = 1000) where
=======
        write_progress = true,
        progress_every = 1000) where
>>>>>>> 4e08208c
        {CUD<:ContinuousUnivariateDistribution,
        ER<:AbstractEmulatorRetraining,
        EPS<:AbstractEmulatedParticleSelection}

    # the first run is an ABC rejection simulation
    rejection_input = EmulatedABCRejectionInput(input.n_params,
                                        input.n_particles,
                                        input.threshold_schedule[1],
                                        input.priors,
                                        input.batch_size,
                                        input.max_iter,
                                        input.emulator_training_input,
                                        input.selection)
    rejection_output = ABCrejection(rejection_input;
                                    write_progress = write_progress)

    tracker = EmulatedABCSMCTracker{CUD, typeof(rejection_output.emulator), ER, EPS}(input.n_params,
                             [rejection_output.n_accepted],
                             [rejection_output.n_tries],
                             [rejection_output.threshold],
                             [rejection_output.population],
                             [rejection_output.distances],
                             [rejection_output.weights],
                             input.priors,
                             input.emulator_training_input,
                             input.emulator_retraining,
                             input.selection,
                             input.batch_size,
                             input.max_iter,
                             [rejection_output.emulator]
                             )

    return tracker
end

#
# Iterate a simulated ABC-SMC
#
function iterateABCSMC!(tracker::SimulatedABCSMCTracker,
        threshold::AbstractFloat,
        n_toaccept::Int;
        write_progress = true,
        progress_every = 1000)

    if write_progress
        @info "GpABC SMC simulation ϵ = $threshold"
    end
    if threshold > tracker.threshold_schedule[end]
        @warn "current threshold less strict than previous one."
    end

    # initialise
    kernels = generate_kernels(tracker.population[end], tracker.priors)
    population = zeros(n_toaccept, tracker.n_params)
    distances = zeros(n_toaccept)
    weight_values = zeros(n_toaccept)
    distance = 0.0
    n_tries = 0
    n_accepted = 0

    # simulate
    while n_accepted < n_toaccept && n_tries < tracker.max_iter
        parameters, weight_value = generate_parameters(tracker.priors, tracker.weights[end], kernels)
        # run simulation for a single particle
        try
            distance = simulate_distance(parameters, tracker.distance_simulation_input)
        catch e
            if isa(e, DimensionMismatch)
                # This prevents the whole code from failing if there is a problem
                # solving the differential equation(s). The exception is thrown by the
                # distance function
                @warn "The summarised simulated data does not have the same size as the summarised reference data. If this is not happening at every iteration it may be due to the behaviour of DifferentialEquations::solve - please check for related warnings. Continuing to the next iteration."
                n_tries += 1
                continue
            else
                throw(e)
            end
        end

        n_tries += 1

        # Handle result
        if distance[1] <= threshold
            n_accepted += 1
            population[n_accepted,:] = parameters
            distances[n_accepted] = distance[1]
            weight_values[n_accepted] = weight_value
        end

        if write_progress && (n_tries % progress_every == 0)
            @info "GpABC SMC simulation accepted $(n_accepted)/$(n_tries) particles."
        end
    end

    if n_accepted == 0
        @warn "Simulation reached maximum $(tracker.max_iter) iterations without selecting any particles"
        return false
    end

    if n_accepted < n_toaccept
        population = population[1:n_accepted, :]
        weight_values = weight_values[1:n_accepted]
        distances = distances[1:n_accepted]
        @warn "Simulation reached maximum $(tracker.max_iter) iterations before finding $(n_toaccept) particles - will return $n_accepted"
    end

    update_smctracker!(tracker, n_accepted, n_tries, threshold,
                        population, distances, weight_values)

    return true
end

#
# Iterate a emulated ABC-SMC
#
function iterateABCSMC!(tracker::EmulatedABCSMCTracker,
        threshold::AbstractFloat,
        n_toaccept::Int;
        write_progress = true,
        progress_every = 1000
        )
    if write_progress
        @info "GpABC SMC emulation ϵ = $threshold."
    end

    if threshold > tracker.threshold_schedule[end]
        @warn "Current threshold less strict than previous one."
    end

    # initialise
    iter_no = 0
    n_accepted = 0
    n_tries = 0
    old_population = tracker.population[end]
    old_weights = tracker.weights[end]
    population = zeros(n_toaccept, tracker.n_params)
    all_distances=zeros(n_toaccept)
    all_weight_values=zeros(n_toaccept)
    kernels = generate_kernels(tracker.population[end], tracker.priors)
    particle_sampling_function(batch_size) = generate_parameters_no_weights(batch_size,
        old_population,
        old_weights,
        kernels)

    emulator = abc_retrain_emulator(tracker.emulators[end], particle_sampling_function, threshold,
        tracker.emulator_training_input, tracker.emulator_retraining)

    # emulate
    while n_accepted < n_toaccept && iter_no < tracker.max_iter
        parameters, weight_values = generate_parameters(tracker.batch_size,
                                                 tracker.priors,
                                                 old_weights,
                                                 kernels)
        n_tries += size(parameters, 1)
        distances, accepted_indices = abc_select_emulated_particles(emulator, parameters, threshold, tracker.selection)
        n_include = length(accepted_indices)
        if n_accepted + n_include > n_toaccept
            n_include = n_toaccept - n_accepted
            accepted_indices = accepted_indices[1:n_include]
            distances = distances[1:n_include]
        end
        store_slice = n_accepted + 1 : n_accepted + n_include
        all_distances[store_slice] = distances
        population[store_slice,:] = parameters[accepted_indices, :]
        all_weight_values[store_slice] = weight_values[accepted_indices]
        n_accepted += n_include

        if write_progress
            @info "GpABC SMC emulation accepted $(n_accepted)/$(n_tries) particles."
        end

        iter_no += 1
    end

    if n_accepted == 0
        @warn "Emulation reached maximum $(tracker.max_iter) iterations without selecting any particles"
        return false
    end

    if n_accepted < n_toaccept
        population = population[1:n_accepted, :]
        all_weight_values = all_weight_values[1:n_accepted]
        all_distances = all_distances[1:n_accepted]
        @warn "Emulation reached maximum $(tracker.max_iter) iterations before finding $(n_toaccept) particles - will return $n_accepted"
    end

    update_smctracker!(tracker, n_accepted, n_tries, threshold,
                        population, all_distances, all_weight_values, emulator)
    println("return true")
    return true
end

function buildAbcSmcOutput(tracker::EmulatedABCSMCTracker)
    EmulatedABCSMCOutput(length(tracker.priors),
                        tracker.n_accepted,
                        tracker.n_tries,
                        tracker.threshold_schedule,
                        tracker.population,
                        tracker.distances,
                        tracker.weights,
                        tracker.emulators)
end

function buildAbcSmcOutput(tracker::SimulatedABCSMCTracker)
    SimulatedABCSMCOutput(length(tracker.priors),
                        tracker.n_accepted,
                        tracker.n_tries,
                        tracker.threshold_schedule,
                        tracker.population,
                        tracker.distances,
                        tracker.weights)
end

"""
  ABCSMC

Run a ABC-SMC computation using either simulation (the model is simulated in full for each parameter vector from which the corresponding
distance to observed data is used to construct the posterior) or emulation (a regression model trained to predict the distance from the
parameter vector directly is used to construct the posterior). Whether simulation or emulation is used is controlled by the type of `input`.

# Arguments
- `input::ABCSMCInput`: An ['SimulatedABCSMCInput'](@ref) or ['EmulatedABCSMCInput'](@ref) object that defines the settings for the ABC-SMC run.
- `reference_data::AbstractArray{Float64,2}`: The observed data to which the simulated model output will be compared. Size: (n_model_trajectories, n_time_points)
- `write_progress::Bool`: Optional argument controlling whether progress is written to `out_stream`.
- `progress_every::Int`: Progress will be written to `out_stream` every `progress_every` simulations (optional, ignored if `write_progress` is `False`).

# Return
An object that inherits from ['ABCSMCOutput'](@ref), depending on whether a `input` is a ['SimulatedABCSMCInput'](@ref) or ['EmulatedABCSMCInput'](@ref).
"""
function ABCSMC(
        input::T;
        write_progress = true,
        progress_every = 1000,
        ) where {T<:ABCSMCInput}

<<<<<<< HEAD
    tracker = initialiseABCSMC(input; write_progress = write_progress, progress_every = progress_every)
=======
    tracker = initialiseABCSMC(input;
                               write_progress = write_progress,
                               progress_every = progress_every)
>>>>>>> 4e08208c

    if tracker.n_accepted[1] > 0
        for i in 2:length(input.threshold_schedule)
            threshold = input.threshold_schedule[i]
            complete_threshold = iterateABCSMC!(tracker,
                           threshold,
<<<<<<< HEAD
                           input.n_particles,
=======
                           input.n_particles;
>>>>>>> 4e08208c
                           write_progress = write_progress,
                           progress_every = progress_every,
                           )
            println("complete_threshold 1 ", complete_threshold,
                ' ', !complete_threshold,
                ' ', bitstring(complete_threshold),
                ' ', typeof(complete_threshold))
            if !complete_threshold
                println("break")
                break
            end
        end
    else
        @warn "No particles selected at initial rejection ABC step of simulated SMC ABC - terminating algorithm"
    end

    return buildAbcSmcOutput(tracker)
end

<<<<<<< HEAD
# function ABCSMC(
#         input::EmulatedABCSMCInput,
#         reference_data::AbstractArray{Float64,2},
#         batch_size::Int;
#         write_progress = true,
#         progress_every = 1000,
#         )
#
#     tracker = initialiseABCSMC(input; write_progress = write_progress)
#
#     if tracker.n_accepted[1] > 0
#         for i in 2:length(input.threshold_schedule)
#             threshold = input.threshold_schedule[i]
#             complete_threshold = iterateABCSMC!(tracker,
#                            threshold,
#                            input.n_particles,
#                            reference_data,
#                            batch_size,
#                            write_progress = write_progress,
#                            progress_every = progress_every,
#                            )
#             println("complete_threshold ", complete_threshold, ' ', typeof(complete_threshold))
#             if complete_threshold
#                 println("break")
#                 break
#             end
#         end
#     else
#         @warn "No particles selected at initial rejection ABC step of emulated SMC ABC - terminating algorithm"
#     end
#
#     return buildAbcSmcOutput(tracker)
# end

=======
>>>>>>> 4e08208c
# not exported
function initialise_abcsmc_iteration(tracker::ABCSMCTracker, n_toaccept::Int)

    kernels = generate_kernels(tracker.population[end], tracker.priors)
    population = zeros(n_toaccept, tracker.n_params)
    distances = zeros(n_toaccept)
    weight_values = zeros(n_toaccept)

    return kernels, population, weight_values, distances
end

# not exported
function update_smctracker!(tracker::SimulatedABCSMCTracker, n_accepted::Int,
    n_tries::Int, threshold::AbstractFloat, population::AbstractArray{Float64,2},
    distances::AbstractArray{Float64,1}, weight_values::AbstractArray{Float64,1})

    push!(tracker.n_accepted, n_accepted)
    push!(tracker.n_tries, n_tries)
    push!(tracker.threshold_schedule, threshold)
    push!(tracker.population, population)
    push!(tracker.distances, distances)
    # Do not want to normalise weights now if doing model selection - will do at
    # end of population at model selection level
    push!(tracker.weights, normalise(weight_values))
end

# not exported
function update_smctracker!(tracker::EmulatedABCSMCTracker, n_accepted::Int,
    n_tries::Int, threshold::AbstractFloat, population::AbstractArray{Float64,2},
    distances::AbstractArray{Float64,1}, weight_values::AbstractArray{Float64,1},
    emulator::GPModel)

    push!(tracker.n_accepted, n_accepted)
    push!(tracker.n_tries, n_tries)
    push!(tracker.threshold_schedule, threshold)
    push!(tracker.population, population)
    push!(tracker.distances, distances)
    # Do not want to normalise weights now if doing model selection - will do at
    # end of population at model selection level
    push!(tracker.weights, normalise(weight_values))
    push!(tracker.emulators, emulator)
end<|MERGE_RESOLUTION|>--- conflicted
+++ resolved
@@ -141,12 +141,8 @@
 # Initialise an emulated ABC-SMC run
 #
 function initialiseABCSMC(input::EmulatedABCSMCInput{CUD, ER, EPS};
-<<<<<<< HEAD
-        write_progress = true, progress_every = 1000) where
-=======
         write_progress = true,
         progress_every = 1000) where
->>>>>>> 4e08208c
         {CUD<:ContinuousUnivariateDistribution,
         ER<:AbstractEmulatorRetraining,
         EPS<:AbstractEmulatedParticleSelection}
@@ -382,24 +378,14 @@
         progress_every = 1000,
         ) where {T<:ABCSMCInput}
 
-<<<<<<< HEAD
     tracker = initialiseABCSMC(input; write_progress = write_progress, progress_every = progress_every)
-=======
-    tracker = initialiseABCSMC(input;
-                               write_progress = write_progress,
-                               progress_every = progress_every)
->>>>>>> 4e08208c
 
     if tracker.n_accepted[1] > 0
         for i in 2:length(input.threshold_schedule)
             threshold = input.threshold_schedule[i]
             complete_threshold = iterateABCSMC!(tracker,
                            threshold,
-<<<<<<< HEAD
-                           input.n_particles,
-=======
                            input.n_particles;
->>>>>>> 4e08208c
                            write_progress = write_progress,
                            progress_every = progress_every,
                            )
@@ -419,43 +405,6 @@
     return buildAbcSmcOutput(tracker)
 end
 
-<<<<<<< HEAD
-# function ABCSMC(
-#         input::EmulatedABCSMCInput,
-#         reference_data::AbstractArray{Float64,2},
-#         batch_size::Int;
-#         write_progress = true,
-#         progress_every = 1000,
-#         )
-#
-#     tracker = initialiseABCSMC(input; write_progress = write_progress)
-#
-#     if tracker.n_accepted[1] > 0
-#         for i in 2:length(input.threshold_schedule)
-#             threshold = input.threshold_schedule[i]
-#             complete_threshold = iterateABCSMC!(tracker,
-#                            threshold,
-#                            input.n_particles,
-#                            reference_data,
-#                            batch_size,
-#                            write_progress = write_progress,
-#                            progress_every = progress_every,
-#                            )
-#             println("complete_threshold ", complete_threshold, ' ', typeof(complete_threshold))
-#             if complete_threshold
-#                 println("break")
-#                 break
-#             end
-#         end
-#     else
-#         @warn "No particles selected at initial rejection ABC step of emulated SMC ABC - terminating algorithm"
-#     end
-#
-#     return buildAbcSmcOutput(tracker)
-# end
-
-=======
->>>>>>> 4e08208c
 # not exported
 function initialise_abcsmc_iteration(tracker::ABCSMCTracker, n_toaccept::Int)
 
