--- conflicted
+++ resolved
@@ -4,24 +4,7 @@
   - /^v[\d.]+$/
 language: julia
 julia:
-<<<<<<< HEAD
-  - 1.0.0
-after_success:
-  - julia -e 'import Pkg; Pkg.add("Coverage"); using Coverage; Codecov.submit(Codecov.process_folder())'
-
-jobs:
-  include:
-    - stage: "Documentation"
-      julia: 1.0
-      os: linux
-      script:
-        - julia --project=docs/ -e 'using Pkg; Pkg.develop(PackageSpec(path=pwd()));
-                                               Pkg.instantiate()'
-        - julia --project=docs/ docs/make.jl
-      after_success: skip
-=======
   - 1.0
 after_success:
   - julia -e 'import Pkg; Pkg.add("Coverage"); using Coverage; Codecov.submit(Codecov.process_folder())'
-  - julia --project=docs/ docs/make.jl
->>>>>>> 29ee2f56
+  - julia --project=docs/ docs/make.jl